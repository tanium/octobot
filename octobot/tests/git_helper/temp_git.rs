--- conflicted
+++ resolved
@@ -16,18 +16,11 @@
 
 impl TempGit {
     pub fn new() -> TempGit {
-<<<<<<< HEAD
-        let home = tempdir()
-            .expect("create fake home dir for configs")
-            .into_path();
+        let home = tempdir().expect("create fake home dir for configs").keep();
+
         unsafe {
             std::env::set_var("HOME", &home);
             std::env::set_var("XDG_CONFIG_HOME", &home);
-=======
-        let home = tempdir().expect("create fake home dir for configs").keep();
-        std::env::set_var("HOME", &home);
-        std::env::set_var("XDG_CONFIG_HOME", &home);
->>>>>>> a0b6b1dc
 
             // These will interfere with tests run locally
             std::env::remove_var("GIT_AUTHOR_NAME");
