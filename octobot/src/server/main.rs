use std::net::SocketAddr;
use std::sync::Arc;

use hyper::server::Server;
use hyper::service::{make_service_fn, service_fn};
use log::{error, info};
use octobot_ops::webhook_db::WebhookDatabase;

use crate::runtime;
use crate::server::github_handler::GithubHandlerState;
use crate::server::octobot_service::OctobotService;
use crate::server::sessions::Sessions;
use octobot_lib::config::Config;
use octobot_lib::github;
use octobot_lib::jira;
use octobot_lib::jira::api::JiraSession;
use octobot_lib::metrics;

pub fn start(config: Config) {
    let num_http_threads = config.main.num_http_threads.unwrap_or(20);
    let metrics = metrics::Metrics::new();

    runtime::run(num_http_threads, metrics.clone(), async move {
        run_server(config, metrics).await
    });
}

async fn run_server(config: Config, metrics: Arc<metrics::Metrics>) {
    let config = Arc::new(config);

    let slack_api = Arc::new(octobot_ops::slack::Slack::new(
        config.slack.bot_token.clone(),
        config.slack_db_path(),
        metrics.clone(),
    ));

    {
        let slack = slack_api.clone();
        let config = config.clone();
        tokio::spawn(async move {
            let slack = slack.clone();
            let config = config.clone();
            octobot_ops::migrate_slack::migrate_slack_id(&config, &slack).await;
        });
    }

    let github_api: Arc<dyn github::api::GithubSessionFactory> = if config.github.app_id.is_some() {
        match github::api::GithubApp::new(
            &config.github.host,
            config.github.app_id.expect("expected an app_id"),
            &config.github.app_key().expect("expected an app_key"),
            Some(metrics.clone()),
        )
        .await
        {
            Ok(s) => Arc::new(s),
            Err(e) => panic!("Error initiating github session: {}", e),
        }
    } else {
        match github::api::GithubOauthApp::new(
            &config.github.host,
            config
                .github
                .api_token
                .as_ref()
                .expect("expected an api_token"),
            Some(metrics.clone()),
        )
        .await
        {
            Ok(s) => Arc::new(s),
            Err(e) => panic!("Error initiating github session: {}", e),
        }
    };

    let jira_api: Option<Arc<dyn jira::api::Session>> = if let Some(ref jira_config) = config.jira {
        match JiraSession::new(jira_config, Some(metrics.clone())).await {
            Ok(s) => Some(Arc::new(s)),
            Err(e) => panic!("Error initiating jira session: {}", e),
        }
    } else {
        None
    };

    let http_addr: SocketAddr = match config.main.listen_addr {
        Some(ref addr_and_port) => addr_and_port.parse().unwrap(),
        None => "0.0.0.0:3000".parse().unwrap(),
    };

    let webhook_db = Arc::new(WebhookDatabase::new("webhook.db").expect("webhook db"));

    let ui_sessions = Arc::new(Sessions::new());
    let github_handler_state = Arc::new(GithubHandlerState::new(
        config.clone(),
        github_api.clone(),
        jira_api.clone(),
<<<<<<< HEAD
        webhook_db.clone(),
=======
        slack_api.clone(),
>>>>>>> 93d41b58
        metrics.clone(),
    ));
    let octobot = OctobotService::new(
        config.clone(),
        ui_sessions.clone(),
        github_handler_state.clone(),
        slack_api.clone(),
        metrics.clone(),
    );

    let main_service;
    {
        let octobot = octobot.clone();
        main_service = make_service_fn(move |_| {
            let metrics = metrics.clone();
            let _scoped_count = metrics::scoped_inc(&metrics.current_connection_count);

            let octobot = octobot.clone();

            async move {
                // move the scoped count inside the future
                let _scoped_count = _scoped_count;

                let octobot = octobot.clone();
                Ok::<_, hyper::Error>(service_fn(move |req| {
                    let octobot = octobot.clone();
                    octobot.call(req)
                }))
            }
        });
    }

    let jobs = tokio::spawn(async move {
        let octobot = octobot.clone();

        let mut interval = tokio::time::interval(std::time::Duration::from_secs(600));
        loop {
            interval.tick().await;
            octobot.clean();
        }
    });

    let server = Server::bind(&http_addr).serve(main_service);
    info!("Listening (HTTP) on {}", http_addr);

    if let Err(e) = server.await {
        error!("server error: {}", e);
    }

    if let Err(e) = jobs.await {
        error!("jobs error: {}", e);
    }
}<|MERGE_RESOLUTION|>--- conflicted
+++ resolved
@@ -94,11 +94,8 @@
         config.clone(),
         github_api.clone(),
         jira_api.clone(),
-<<<<<<< HEAD
+        slack_api.clone(),
         webhook_db.clone(),
-=======
-        slack_api.clone(),
->>>>>>> 93d41b58
         metrics.clone(),
     ));
     let octobot = OctobotService::new(
