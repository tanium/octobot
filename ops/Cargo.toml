[package]
authors = ["Matt Hauck <matt.hauck@tanium.com>"]
name = "octobot_ops"
version = "0.1.0"
edition = "2018"

[lib]
doc = false
name = "octobot_ops"
path = "src/lib.rs"

[dependencies]
octobot_lib = { "path" = "../lib" }
conventional = "0.5.0"
hyper = "0.14.27"
log = "0.4.19"
regex = "1.9.3"
serde = "1.0.183"
serde_derive = "1.0.183"
tokio = { version = "1.29.1", features = ["rt"] }
unidiff = "0.3.3"
reqwest = { version = "0.11.18", features = ["json"] }
async-trait = "0.1.72"
serde_json = "1.0.104"
<<<<<<< HEAD
rusqlite = "0.29.0"
=======
anyhow = { version = "1.0.72", features = ["backtrace"] }
>>>>>>> 74b9ecbb

[dev-dependencies]
maplit = "1.0.2"
tempfile = "3"<|MERGE_RESOLUTION|>--- conflicted
+++ resolved
@@ -22,11 +22,8 @@
 reqwest = { version = "0.11.18", features = ["json"] }
 async-trait = "0.1.72"
 serde_json = "1.0.104"
-<<<<<<< HEAD
 rusqlite = "0.29.0"
-=======
 anyhow = { version = "1.0.72", features = ["backtrace"] }
->>>>>>> 74b9ecbb
 
 [dev-dependencies]
 maplit = "1.0.2"
