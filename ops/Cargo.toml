--- conflicted
+++ resolved
@@ -21,14 +21,9 @@
 tokio = { version = "1.29.1", features = ["rt"] }
 unidiff = "0.3.3"
 reqwest = { version = "0.11.18", features = ["json"] }
-<<<<<<< HEAD
-async-trait = "0.1.68"
-serde_json = "1.0.96"
-rusqlite = "0.29.0"
-=======
 async-trait = "0.1.72"
 serde_json = "1.0.104"
->>>>>>> 2c378174
+rusqlite = "0.29.0"
 
 [dev-dependencies]
 tempdir = "0.3.7"
