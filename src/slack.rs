use std::sync::{Arc, Mutex};

use tokio_core::reactor::Remote;

use http_client::HTTPClient;
use util;
use worker;

#[derive(Serialize, Clone, PartialEq, Eq, Debug)]
pub struct SlackAttachment {
    pub text: String,
    pub title: Option<String>,
    pub title_link: Option<String>,
    pub color: Option<String>,
}

impl SlackAttachment {
    pub fn new(text: &str) -> SlackAttachment {
        SlackAttachment {
            text: text.to_string(),
            title: None,
            title_link: None,
            color: None,
        }
    }
}

pub struct SlackAttachmentBuilder {
    attachment: SlackAttachment,
}

impl SlackAttachmentBuilder {
    pub fn new(text: &str) -> SlackAttachmentBuilder {
        SlackAttachmentBuilder { attachment: SlackAttachment::new(text) }
    }

    pub fn text<S: Into<String>>(&mut self, value: S) -> &mut SlackAttachmentBuilder {
        self.attachment.text = value.into();
        self
    }

    pub fn title<S: Into<String>>(&mut self, value: S) -> &mut SlackAttachmentBuilder {
        self.attachment.title = Some(value.into());
        self
    }
    pub fn title_link<S: Into<String>>(&mut self, value: S) -> &mut SlackAttachmentBuilder {
        self.attachment.title_link = Some(value.into());
        self
    }

    pub fn color<S: Into<String>>(&mut self, value: S) -> &mut SlackAttachmentBuilder {
        self.attachment.color = Some(value.into());
        self
    }

    pub fn build(&self) -> SlackAttachment {
        self.attachment.clone()
    }
}


#[derive(Serialize, Clone, PartialEq)]
struct SlackMessage {
    text: String,
    attachments: Vec<SlackAttachment>,
    channel: String,
}

// the main object for sending messages to slack
struct Slack {
<<<<<<< HEAD
    client: HTTPClient,
}

impl Slack {
    pub fn new(core_remote: Remote, webhook_url: &str) -> Slack {
        let client = HTTPClient::new(core_remote, webhook_url).with_headers(hashmap!{
                "Content-Type" => "application/json".to_string(),
            });

        Slack { client: client }
=======
    webhook_url: String,
    recent_messages: Mutex<Vec<SlackMessage>>,
}

const TRIM_MESSAGES_AT: usize = 200;
const TRIM_MESSAGES_TO: usize = 20;

impl Slack {
    pub fn new(webhook_url: &str) -> Slack {
        Slack {
            webhook_url: webhook_url.into() ,
            recent_messages: Mutex::new(Vec::new()),
        }
>>>>>>> 3ff65878
    }

    fn send(&self, channel: &str, msg: &str, attachments: Vec<SlackAttachment>) -> Result<(), String> {
        let slack_msg = SlackMessage {
            text: msg.to_string(),
            attachments: attachments,
            channel: channel.to_string(),
        };

        if !self.is_unique(&slack_msg) {
            info!("Skipping duplicate message to {}", channel);
            return Ok(());
        }

        info!("Sending message to #{}", channel);

        self.client.post_void("", &slack_msg)
    }

    fn is_unique(&self, req: &SlackMessage) -> bool {
        let mut recent_messages = self.recent_messages.lock().unwrap();
        util::check_unique_event(req.clone(), &mut *recent_messages, TRIM_MESSAGES_AT, TRIM_MESSAGES_TO)
    }
}

#[derive(Debug, PartialEq, Clone)]
pub struct SlackRequest {
    pub channel: String,
    pub msg: String,
    pub attachments: Vec<SlackAttachment>,
}

struct Runner {
    slack: Arc<Slack>,
}

pub fn req(channel: &str, msg: &str, attachments: Vec<SlackAttachment>) -> SlackRequest {
    SlackRequest {
        channel: channel.into(),
        msg: msg.into(),
        attachments: attachments,
    }
}

pub fn new_worker(core_remote: Remote, webhook_url: &str) -> worker::Worker<SlackRequest> {
    worker::Worker::new(Runner { slack: Arc::new(Slack::new(core_remote, webhook_url)) })
}

impl worker::Runner<SlackRequest> for Runner {
    fn handle(&self, req: SlackRequest) {
        if let Err(e) = self.slack.send(&req.channel, &req.msg, req.attachments.clone()) {
            error!("Error sending to slack: {}", e);
        }
    }
}<|MERGE_RESOLUTION|>--- conflicted
+++ resolved
@@ -68,9 +68,12 @@
 
 // the main object for sending messages to slack
 struct Slack {
-<<<<<<< HEAD
     client: HTTPClient,
+    recent_messages: Mutex<Vec<SlackMessage>>,
 }
+
+const TRIM_MESSAGES_AT: usize = 200;
+const TRIM_MESSAGES_TO: usize = 20;
 
 impl Slack {
     pub fn new(core_remote: Remote, webhook_url: &str) -> Slack {
@@ -78,22 +81,10 @@
                 "Content-Type" => "application/json".to_string(),
             });
 
-        Slack { client: client }
-=======
-    webhook_url: String,
-    recent_messages: Mutex<Vec<SlackMessage>>,
-}
-
-const TRIM_MESSAGES_AT: usize = 200;
-const TRIM_MESSAGES_TO: usize = 20;
-
-impl Slack {
-    pub fn new(webhook_url: &str) -> Slack {
-        Slack {
-            webhook_url: webhook_url.into() ,
+        Slack { 
+            client: client,
             recent_messages: Mutex::new(Vec::new()),
         }
->>>>>>> 3ff65878
     }
 
     fn send(&self, channel: &str, msg: &str, attachments: Vec<SlackAttachment>) -> Result<(), String> {
